--- conflicted
+++ resolved
@@ -1,7 +1,6 @@
 # React &lt;Countdown /&gt; [![npm][npm]][npm-url] [![Build Status](https://travis-ci.com/ndresx/react-countdown.svg?branch=master)](https://travis-ci.com/ndresx/react-countdown) [![Coverage Status](https://coveralls.io/repos/github/ndresx/react-countdown/badge.svg?branch=master)](https://coveralls.io/github/ndresx/react-countdown?branch=master)
 A customizable countdown component for React.
 
-<<<<<<< HEAD
 - [Getting Started](#getting-started)
 - [Motivation](#motivation)
 - [Examples](#examples)
@@ -10,17 +9,8 @@
 - [API Reference](#api-reference)
 - [Helpers](#helpers)
 - [FAQ](#faq)
+- [Contributing](#contributing)
 - [License](#license)
-=======
-* [Getting Started](#getting-started)
-* [Motivation](#motivation)
-* [Examples](#examples)
-* [Props](#props)
-* [API Reference](#api-reference)
-* [Helpers](#helpers)
-* [Contributing](#contributing)
-* [License](#license)
->>>>>>> 21d1dc9e
 
 ## Getting Started
 
@@ -168,14 +158,9 @@
 |[**intervalDelay**](#intervaldelay)|`number`|`1000`|Interval delay in milliseconds|
 |[**precision**](#precision)|`number`|`0`|The precision on a millisecond basis|
 |[**autoStart**](#autostart)|`boolean`|`true`|Countdown auto-start option|
-<<<<<<< HEAD
+|[**overtime**](#overtime) |`boolean`|`false`|Counts down to infinity|
 |[**children**](#children)*|`any`|`null`|A React child for the countdown's completed state|
 |[**renderer**](#renderer)*|`function`|`undefined`|Custom renderer callback|
-=======
-|[**overtime**](#overtime) |`boolean`|`false`|Counts down to infinity|
-|[**children**](#children)|`any`|`null`|A React child for the countdown's completed state|
-|[**renderer**](#renderer)|`function`|`undefined`|Custom renderer callback|
->>>>>>> 21d1dc9e
 |[**now**](#now)|`function`|`Date.now`|Alternative handler for the current date|
 |[**pure**](#pure)|`boolean`|`true`|Respect prop changes|
 |[**onMount**](#onmount)|`function`|`undefined`|Callback when component mounts|
@@ -196,15 +181,10 @@
 * `new Date(1580518923000)` // [`Date`](https://developer.mozilla.org/en-US/docs/Web/JavaScript/Reference/Global_Objects/Date) object
 
 ### `key`
-<<<<<<< HEAD
 This is one of React's internal component props to help identifying elements throughout the reconciliation process. It can be used to restart the countdown by
 passing in a new `string` or `number` value.
 
 > Avoid using the `key` prop as there are usually better options to achieve this, for example, by simply updating the [`date`](#date) prop.
-=======
-This is one of React's internal component props and is used to identify the component. However, we can leverage this behavior and use it to, for example, restart the countdown by
-passing in a new `string` or `number`.
->>>>>>> 21d1dc9e
 
 Please see [official React docs](https://reactjs.org/docs/lists-and-keys.html#keys) for more information about keys.
 
@@ -253,19 +233,7 @@
 
 The render props object consists of the current time delta object, the countdown's [`api`](#api-reference), the component [`props`](#props), and last but not least, a [`formatted`](#formattimedelta) object.
 
-<<<<<<< HEAD
-<a name="renderer"></a>
-### `renderer(props)`
-The component's render output is very simple and depends on [`daysInHours`](#daysinhours): _{days}:{hours}:{minutes}:{seconds}_.
-If this doesn't fit your needs, a custom `renderer` callback can be defined to return a new React element. It receives the following [render props](#render-props) as first argument.
-
-#### Render Props
-
-The render props object consists of the current time delta information (incl. `formatted` values) to help building your own representation of the countdown.
-```
-=======
-```js
->>>>>>> 21d1dc9e
+```js
 {
   total: 0,
   days: 0,
@@ -276,24 +244,10 @@
   completed: true,
   api: { ... },
   props: { ... },
-<<<<<<< HEAD
-  formatted: {
-    days: '00',
-    hours: '00',
-    minutes: '00',
-    seconds: '00'
-  }
-}
-```
-
-It also contains the countdown's [`API`](#api-reference) as `api` prop as well as the initially passed in component [`props`](#props).
-
-=======
   formatted: { ... }
 }
 ```
 
->>>>>>> 21d1dc9e
 > Please note that a defined custom [`renderer`](#renderer) will ignore the [`children`](#children) prop.
 
 ### `now`
@@ -309,15 +263,17 @@
 Read more about this _"issue"_ [here](#why-does-my-countdown-reset-on-every-re-render-).
 
 ### `onMount`
-<<<<<<< HEAD
 `onMount` is a callback and triggered when the countdown mounts. It receives a [time delta object](#calctimedelta) as first argument.
 
 ### `onStart`
-`onStart` is a callback and triggered whenever the countdown is started (including first-run).  It receives a [time delta object](#calctimedelta) as first argument.
+`onStart` is a callback and triggered whenever the countdown is started (including first-run). It receives a [time delta object](#calctimedelta) as first argument.
 
 ### `onPause`
 `onPause` is a callback and triggered every time the countdown is paused. It receives a [time delta object](#calctimedelta) as first argument.
 
+### `onStop`
+`onStop` is a callback and triggered every time the countdown is stopped. It receives a [time delta object](#calctimedelta) as first argument.
+
 ### `onTick`
 `onTick` is a callback and triggered every time a new period is started, based on what the [`intervalDelay`](#intervaldelay)'s value is. It only gets triggered when the countdown's [`controlled`](#controlled) prop is set to `false`, meaning that the countdown has full control over its interval. It receives a [time delta object](#calctimedelta) as first argument.
 
@@ -335,24 +291,6 @@
 ```
 
 Using the Hook gives direct access to the countdown's [API](#api-reference), current [time delta object](#calctimedelta), formatted values and more as part of the [render props](#render-props) object.
-=======
-`onMount` is a callback and triggered when the countdown mounts. It receives the time delta object, which is returned by [`calcTimeDelta`](#calctimedelta).
-
-### `onStart`
-`onStart` is a callback and triggered whenever the countdown is started (including first-run). It receives the time delta object, which is returned by [`calcTimeDelta`](#calctimedelta).
-
-### `onPause`
-`onPause` is a callback and triggered every time the countdown is paused. It receives the time delta object, which is returned by [`calcTimeDelta`](#calctimedelta).
-
-### `onStop`
-`onStop` is a callback and triggered every time the countdown is stopped. It receives the time delta object, which is returned by [`calcTimeDelta`](#calctimedelta).
-
-### `onTick`
-`onTick` is a callback and triggered every time a new period is started, based on what the [`intervalDelay`](#intervaldelay)'s value is. It only gets triggered when the countdown's [`controlled`](#controlled) prop is set to `false`, meaning that the countdown has full control over its interval. It receives the time delta object, which is returned by [`calcTimeDelta`](#calctimedelta).
-
-### `onComplete`
-`onComplete` is a callback and triggered whenever the countdown ends. In contrast to [`onTick`](#ontick), the [`onComplete`](#oncomplete) callback gets also triggered in case [`controlled`](#controlled) is set to `true`. It receives the time delta object, which is returned by [`calcTimeDelta`](#calctimedelta).
->>>>>>> 21d1dc9e
 
 ## API Reference
 
@@ -424,17 +362,11 @@
 - **`offsetTime = 0`**
 Defines the offset time that gets added to the start time; only considered if controlled is false.
 
-<<<<<<< HEAD
+- **`overtime = false`**
+Defines whether the time delta can go into [`overtime`](#overtime) and become negative or not. When set to `true`, the `total` could become negative at which point `completed` will still be set to `true`.
+
 ### `formatTimeDelta(delta, [options])`
 `formatTimeDelta` formats a given countdown [time delta object](#calctimedelta). It returns the formatted portion of it, equivalent to:
-=======
-- **`overtime = false`**
-Defines whether the time delta can go into [`overtime`](#overtime) and become negative or not. When set to `true`, the `total` could become negative at which point `completed` will still be set to `true`.
-
-<a name="formattimedelta"></a>
-### `formatTimeDelta(timeDelta, [options])`
-`formatTimeDelta` formats a given countdown time delta object. It returns the formatted portion of it, equivalent to:
->>>>>>> 21d1dc9e
 
 ```js
 {
@@ -456,7 +388,6 @@
 * [`zeroPadTime`](#zeropadtime)
 * [`zeroPadDays`](#zeropaddays)
 
-<<<<<<< HEAD
 ## FAQ
 
 ### Why does my countdown reset on every re-render?
@@ -480,11 +411,10 @@
 ```js
 import Countdown from 'react-countdown-now/dist/Countdown';
 ```
-=======
+
 ## Contributing
 
 Contributions of any kind are very welcome. Read more in our [contributing guide](https://github.com/ndresx/react-countdown/blob/master/CONTRIBUTING.md) about how to report bugs, create pull requests, and other development-related topics.
->>>>>>> 21d1dc9e
 
 ## License
 
