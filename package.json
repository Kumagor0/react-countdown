--- conflicted
+++ resolved
@@ -1,10 +1,6 @@
 {
   "name": "react-countdown",
-<<<<<<< HEAD
   "version": "3.0.0-alpha",
-=======
-  "version": "2.2.1",
->>>>>>> 8bd2612d
   "description": "A customizable countdown component for React.",
   "main": "./dist/index.js",
   "module": "./dist/index.es.js",
@@ -56,9 +52,7 @@
     "@types/enzyme": "^3.10.4",
     "@types/enzyme-adapter-react-16": "^1.0.5",
     "@types/enzyme-to-json": "^1.5.3",
-<<<<<<< HEAD
     "@types/jest": "^24.0.25",
-    "@types/lodash.isequal": "^4.5.5",
     "@types/react": "^16.9.17",
     "@types/testing-library__react-hooks": "^3.2.0",
     "coveralls": "^3.0.9",
@@ -76,25 +70,6 @@
     "ts-jest": "^24.2.0",
     "tslint": "^5.20.1",
     "tslint-config-airbnb": "^5.11.2",
-=======
-    "@types/jest": "^24.0.13",
-    "@types/react": "^16.8.19",
-    "coveralls": "^3.0.4",
-    "enzyme": "^3.10.0",
-    "enzyme-adapter-react-16": "^1.14.0",
-    "enzyme-to-json": "^3.3.5",
-    "jest": "^24.8.0",
-    "prettier": "^1.18.2",
-    "react": "^16.8.6",
-    "react-dom": "^16.8.6",
-    "react-test-renderer": "^16.8.6",
-    "rollup": "^1.14.6",
-    "rollup-plugin-babel": "^4.3.2",
-    "rollup-plugin-typescript2": "^0.21.1",
-    "ts-jest": "^24.0.2",
-    "tslint": "^5.17.0",
-    "tslint-config-airbnb": "^5.11.1",
->>>>>>> 8bd2612d
     "tslint-config-prettier": "^1.18.0",
     "typescript": "^3.7.4"
   },
