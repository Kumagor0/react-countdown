--- conflicted
+++ resolved
@@ -27,13 +27,9 @@
       name: 'TypeScript'
     - stage: 'Tests'
       name: 'Unit Tests'
-<<<<<<< HEAD
       script: yarn test:coverage && cat ./coverage/lcov.info | node_modules/.bin/coveralls --verbose
-=======
-      script: yarn test && cat ./coverage/lcov.info | node_modules/.bin/coveralls --verbose
     - name: 'E2E Tests'
       script: yarn build && yarn test:e2e
->>>>>>> 21d1dc9e
     - stage: 'Build'
       name: 'Package'
       script: yarn build
