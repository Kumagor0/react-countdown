import * as React from 'react';
import { mount, ReactWrapper } from 'enzyme';

<<<<<<< HEAD
import Countdown from './Countdown';
import CountdownJs, { CountdownProps, CountdownState } from './CountdownJs';
=======
import Countdown, { CountdownProps } from './Countdown';
>>>>>>> 8bd2612d
import { calcTimeDelta, formatTimeDelta } from './utils';
import { mockDateNow, defaultStats } from './fixtures';

const { now, timeDiff } = mockDateNow();

describe('<Countdown />', () => {
  jest.useFakeTimers();

  let wrapper: ReactWrapper<CountdownProps, CountdownState, Countdown>;
  let obj: Countdown;
  let countdownDate: number;
  const countdownMs = 10000;

  beforeEach(() => {
    Date.now = now;
    const date = Date.now() + countdownMs;
    countdownDate = date;
    wrapper = mount(<Countdown date={date} />);
    obj = wrapper.instance();
  });

  function getCountdownJsInstance(): CountdownJs {
    return wrapper.instance().countdown;
  }

  function getCountdownJsState(): CountdownState {
    return getCountdownJsInstance().getState();
  }

  it('should render a simple countdown', () => {
    wrapper = mount(<Countdown date={Date.now() + timeDiff} />);
    expect(wrapper).toMatchSnapshot();
  });

  it('should render custom renderer output', () => {
    wrapper = mount(
      <Countdown
        date={Date.now() + timeDiff}
        renderer={props => (
          <div>
            {props.days}
            {props.hours}
            {props.minutes}
            {props.seconds}
          </div>
        )}
      />
    );
    expect(wrapper).toMatchSnapshot();
  });

  it('should render and unmount component on countdown end', () => {
    const zeroPadTime = 0;

    class Completionist extends React.Component<any> {
      componentDidMount() {}

      render() {
        return (
          <div>
            Completed! {this.props.name} {this.props.children}
          </div>
        );
      }
    }

    let completionist;
    Completionist.prototype.componentDidMount = jest.fn();

    wrapper = mount(
      <Countdown date={Date.now() + timeDiff} zeroPadTime={zeroPadTime}>
        <Completionist
          ref={el => {
            completionist = el;
          }}
          name="master"
        >
          Another child
        </Completionist>
      </Countdown>
    );
    expect(Completionist.prototype.componentDidMount).not.toBeCalled();
    expect(wrapper).toMatchSnapshot();

    // Forward in time
    wrapper.setProps({ date: 0 });
    expect(getCountdownJsState().timeDelta.completed).toBe(true);
    expect((wrapper.props() as any).children.type).toBe(Completionist);
    expect(Completionist.prototype.componentDidMount).toBeCalled();

    const computedProps = { ...wrapper.props() };
    delete computedProps.children;

    obj = wrapper.instance();
    const delta = getCountdownJsState().timeDelta;
    expect(completionist.props).toEqual({
      countdown: {
        ...delta,
        api: obj.getApi(),
        props: getCountdownJsInstance().getProps(),
        formatted: formatTimeDelta(delta, { zeroPadTime }),
      },
      name: 'master',
      children: 'Another child',
    });
    expect(wrapper).toMatchSnapshot();
  });

  it('should render with daysInHours => true', () => {
    wrapper = mount(<Countdown date={Date.now() + timeDiff} daysInHours />);
    expect(wrapper).toMatchSnapshot();
  });

  it('should render with zeroPadDays => 3', () => {
    wrapper = mount(<Countdown date={Date.now() + 10 * 86400 * 1000} zeroPadDays={3} />);
    expect(wrapper).toMatchSnapshot();
  });

  it('should trigger onTick and onComplete callbacks', () => {
    const onTick = jest.fn(stats => {
      expect(stats).toEqual(calcTimeDelta(countdownDate));
    });

    const onComplete = jest.fn(stats => {
      expect(stats.total).toEqual(0);
    });

    wrapper.setProps({ onTick, onComplete });
    expect(onTick).not.toBeCalled();

    // Forward 6s in time
    now.mockReturnValue(countdownDate - 6000);
    jest.runTimersToTime(6000);
    expect(onTick.mock.calls.length).toBe(6);
    expect(getCountdownJsState().timeDelta.total).toBe(6000);

    wrapper.update();
    expect(wrapper).toMatchSnapshot();

    // Forward 3 more seconds
    now.mockReturnValue(countdownDate - 1000);
    jest.runTimersToTime(3000);
    expect(onTick.mock.calls.length).toBe(9);
    expect(getCountdownJsState().timeDelta.total).toBe(1000);
    expect(getCountdownJsState().timeDelta.completed).toBe(false);

    // The End: onComplete callback gets triggered instead of onTick
    now.mockReturnValue(countdownDate);
    jest.runTimersToTime(1000);
    expect(onTick.mock.calls.length).toBe(9);
    expect(onTick).toBeCalledWith({
      ...defaultStats,
      total: 1000,
      seconds: 1,
    });

    expect(onComplete.mock.calls.length).toBe(1);
    expect(onComplete).toBeCalledWith({ ...defaultStats, completed: true });
    expect(getCountdownJsState().timeDelta.completed).toBe(true);
  });

  it('should run through the controlled component by updating the date prop', () => {
    wrapper = mount(<Countdown date={1000} controlled />);
    obj = wrapper.instance();
    const api = obj.getApi();
    const countdownJsObj = getCountdownJsInstance();

    expect(countdownJsObj.interval).toBeUndefined();
    expect(getCountdownJsState().timeDelta.completed).toBe(false);
    expect(api.isCompleted()).toBe(false);

    wrapper.setProps({ date: 0 });
    expect(getCountdownJsState().timeDelta.total).toBe(0);
    expect(getCountdownJsState().timeDelta.completed).toBe(true);
    expect(api.isCompleted()).toBe(true);
  });

  it('should only re-set time delta state when props have changed', () => {
    const root = document.createElement('div');
    wrapper = mount(<Countdown date={1000} />, { attachTo: root });
    const obj = wrapper.instance();
    obj.setTimeDeltaState = jest.fn();

    function mergeProps(partialProps: Partial<CountdownProps>): CountdownProps {
      return { ...wrapper.props(), ...partialProps };
    }

    wrapper.setProps(mergeProps({ date: 500 }));
    expect(obj.setTimeDeltaState).toHaveBeenCalledTimes(1);

    wrapper.setProps(mergeProps({ intervalDelay: 999 }));
    expect(obj.setTimeDeltaState).toHaveBeenCalledTimes(2);

    wrapper.setProps(mergeProps({ date: 500 }));
    expect(obj.setTimeDeltaState).toHaveBeenCalledTimes(2);

    wrapper.setProps(mergeProps({ precision: NaN }));
    expect(obj.setTimeDeltaState).toHaveBeenCalledTimes(3);

    wrapper.setProps(mergeProps({ precision: NaN }));
    expect(obj.setTimeDeltaState).toHaveBeenCalledTimes(3);

    wrapper.setProps(mergeProps({ precision: 3 }));
    expect(obj.setTimeDeltaState).toHaveBeenCalledTimes(4);

    wrapper.setProps(mergeProps({ date: 750 }));
    expect(obj.setTimeDeltaState).toHaveBeenCalledTimes(5);
  });

  it('should not (try to) set state after component unmount', () => {
    const countdownJsObj = getCountdownJsInstance();
    expect(getCountdownJsState().timeDelta.completed).toBe(false);

    now.mockReturnValue(countdownDate - 6000);
    jest.runTimersToTime(6000);
    expect(countdownJsObj.mounted).toBe(true);
    expect(getCountdownJsState().timeDelta.total).toBe(6000);

    wrapper.unmount();

    now.mockReturnValue(countdownDate - 3000);
    jest.runTimersToTime(3000);
    expect(countdownJsObj.mounted).toBe(false);
    expect(countdownJsObj.getState().timeDelta.total).toBe(6000);

    countdownJsObj.setTimeDeltaState(defaultStats);
    expect(countdownJsObj.getState().timeDelta).not.toEqual(defaultStats);
  });

  it('should pause and restart countdown', () => {
    const spies = {
      onMount: jest.fn(),
      onStart: jest.fn(),
      onPause: jest.fn(),
    };
    wrapper = mount(<Countdown date={countdownDate} {...spies} />);
    obj = wrapper.instance();
    const api = obj.getApi();

    expect(getCountdownJsState()).toEqual(
      expect.objectContaining({
        offsetStart: 0,
        offsetTime: 0,
      })
    );
    expect(api.isPaused()).toBe(false);
    expect(spies.onMount).toHaveBeenCalledTimes(1);
    expect(spies.onMount).toHaveBeenCalledWith(getCountdownJsInstance().calcTimeDelta());
    expect(spies.onStart).toHaveBeenCalledTimes(1);
    expect(spies.onPause).toHaveBeenCalledTimes(0);

    let runMs = 2000;
    const nowBeforePause = countdownDate - (countdownMs - runMs);
    now.mockReturnValue(nowBeforePause);
    jest.runTimersToTime(runMs);
    expect(getCountdownJsState().timeDelta.total).toBe(countdownMs - runMs);

    api.pause();
    expect(api.isPaused()).toBe(true);
    expect(api.isCompleted()).toBe(false);
    expect(spies.onPause).toHaveBeenCalledTimes(1);
    expect(spies.onPause).toHaveBeenCalledWith(getCountdownJsInstance().calcTimeDelta());

    runMs += 2000;
    const pausedMs = 2000;
    now.mockReturnValue(countdownDate - (countdownMs - runMs));
    jest.runTimersToTime(runMs);
    expect(countdownMs - runMs + pausedMs).toBe(8000);
    expect(getCountdownJsState().timeDelta.total).toBe(8000);
    expect(getCountdownJsState()).toEqual(
      expect.objectContaining({
        offsetStart: nowBeforePause,
        offsetTime: 0,
      })
    );

    api.start();
    expect(api.isPaused()).toBe(false);
    expect(api.isCompleted()).toBe(false);
    expect(spies.onStart).toHaveBeenCalledTimes(2);
    expect(spies.onStart).toHaveBeenCalledWith(getCountdownJsInstance().calcTimeDelta());

    expect(getCountdownJsState().timeDelta.total).toBe(8000);
    expect(getCountdownJsState()).toEqual(
      expect.objectContaining({ offsetStart: 0, offsetTime: pausedMs })
    );

    runMs += 4000;
    now.mockReturnValue(countdownDate - (countdownMs - runMs));
    jest.runTimersToTime(runMs);
    expect(countdownMs - runMs + pausedMs).toBe(4000);
    expect(getCountdownJsState().timeDelta.total).toBe(4000);
    expect(getCountdownJsState()).toEqual(
      expect.objectContaining({
        offsetStart: 0,
        offsetTime: pausedMs,
      })
    );

    now.mockReturnValue(countdownDate + pausedMs);
    jest.runTimersToTime(countdownMs + pausedMs);
    expect(getCountdownJsState().timeDelta.completed).toBe(true);
    expect(api.isCompleted()).toBe(true);

    expect(spies.onMount).toHaveBeenCalledTimes(1);
    expect(spies.onPause).toHaveBeenCalledTimes(1);
    expect(spies.onStart).toHaveBeenCalledTimes(2);
  });

  it('should update component when pure', () => {
    wrapper = mount(<Countdown pure date={countdownDate} />);
    const countdownJsObj = getCountdownJsInstance();
    expect(countdownJsObj.getProps().date).toBe(countdownDate);

    wrapper.setProps({ date: 0 });
    expect(countdownJsObj.getProps().date).toBe(0);
  });

  it('should not update component when impure', () => {
    wrapper = mount(<Countdown pure={false} date={countdownDate} />);
    const countdownJsObj = getCountdownJsInstance();
    expect(countdownJsObj.getProps().date).toBe(countdownDate);

    wrapper.setProps({ date: 0 });
    expect(countdownJsObj.getProps().date).not.toBe(0);
  });

  it('should auto start countdown', () => {
    const spies = {
      onStart: jest.fn(),
      onPause: jest.fn(),
    };
    wrapper = mount(<Countdown date={countdownDate} autoStart={true} {...spies} />);
    const countdownObj = getCountdownJsInstance();
    const api = countdownObj.getApi();

    expect(spies.onStart).toHaveBeenCalledTimes(1);
    expect(spies.onPause).toHaveBeenCalledTimes(0);
    expect(api.isPaused()).toBe(false);
    expect(getCountdownJsInstance().getState()).toEqual(
      expect.objectContaining({
        offsetStart: 0,
        offsetTime: 0,
      })
    );

    api.pause();
    expect(spies.onStart).toHaveBeenCalledTimes(1);
    expect(spies.onPause).toHaveBeenCalledTimes(1);
    expect(api.isPaused()).toBe(true);
    expect(getCountdownJsInstance().getState()).toEqual(
      expect.objectContaining({
        offsetStart: countdownDate - countdownMs,
        offsetTime: 0,
      })
    );
  });

  it('should not auto start countdown', () => {
    const spies = {
      onStart: jest.fn(),
    };
    wrapper = mount(<Countdown date={countdownDate} autoStart={false} {...spies} />);
    const countdownObj = getCountdownJsInstance();
    const api = countdownObj.getApi();

    expect(spies.onStart).toHaveBeenCalledTimes(0);
    expect(api.isPaused()).toBe(true);
    expect(getCountdownJsInstance().getState()).toEqual(
      expect.objectContaining({
        offsetStart: countdownDate - countdownMs,
        offsetTime: 0,
      })
    );

    api.start();
    expect(spies.onStart).toHaveBeenCalledTimes(1);
    expect(api.isPaused()).toBe(false);
    expect(getCountdownJsInstance().getState()).toEqual(
      expect.objectContaining({
        offsetStart: 0,
        offsetTime: 0,
      })
    );
  });

  afterEach(() => {
    try {
      wrapper.detach();
    } catch (e) {}
  });
});<|MERGE_RESOLUTION|>--- conflicted
+++ resolved
@@ -1,12 +1,8 @@
 import * as React from 'react';
 import { mount, ReactWrapper } from 'enzyme';
 
-<<<<<<< HEAD
 import Countdown from './Countdown';
 import CountdownJs, { CountdownProps, CountdownState } from './CountdownJs';
-=======
-import Countdown, { CountdownProps } from './Countdown';
->>>>>>> 8bd2612d
 import { calcTimeDelta, formatTimeDelta } from './utils';
 import { mockDateNow, defaultStats } from './fixtures';
 
@@ -187,7 +183,7 @@
   it('should only re-set time delta state when props have changed', () => {
     const root = document.createElement('div');
     wrapper = mount(<Countdown date={1000} />, { attachTo: root });
-    const obj = wrapper.instance();
+    const obj = getCountdownJsInstance();
     obj.setTimeDeltaState = jest.fn();
 
     function mergeProps(partialProps: Partial<CountdownProps>): CountdownProps {
