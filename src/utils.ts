--- conflicted
+++ resolved
@@ -19,7 +19,8 @@
   readonly milliseconds: T;
 }
 
-export interface CountdownTimeDeltaFormatted extends CountdownTimeUnits<string> {}
+export interface CountdownTimeDeltaFormatted
+  extends Omit<CountdownTimeUnits<string>, 'milliseconds'> {}
 
 export interface CountdownTimeDeltaFormatOptions {
   readonly daysInHours?: boolean;
@@ -74,38 +75,6 @@
 }
 
 /**
- * Formats a given countdown time delta object.
- *
- * @export
- * @param {CountdownTimeDelta} delta
- * @param {CountdownTimeDeltaFormatOptions} [options]
- * @returns {CountdownTimeDeltaFormatted} Formatted time delta object.
- */
-export function formatTimeDelta(
-  delta: CountdownTimeDelta,
-  options?: CountdownTimeDeltaFormatOptions
-): CountdownTimeDeltaFormatted {
-  const { days, hours, minutes, seconds, milliseconds } = delta;
-  const { daysInHours, zeroPadTime, zeroPadDays = zeroPadTime } = {
-    ...timeDeltaFormatOptionsDefaults,
-    ...options,
-  };
-
-  const zeroPadLength = Math.min(2, zeroPadTime);
-  const formattedHours = daysInHours
-    ? zeroPad(hours + days * 24, zeroPadTime)
-    : zeroPad(hours, zeroPadLength);
-
-  return {
-    days: daysInHours ? '' : zeroPad(days, zeroPadDays),
-    hours: formattedHours,
-    minutes: zeroPad(minutes, zeroPadLength),
-    seconds: zeroPad(seconds, zeroPadLength),
-    milliseconds: zeroPad(milliseconds, zeroPadLength),
-  };
-}
-
-/**
  * Calculates the time difference between a given end date and the current date.
  *
  * @export
@@ -115,14 +84,8 @@
  *  {number} [precision=0] The precision on a millisecond basis.
  *  {boolean} [controlled=false] Defines whether the calculated value is already provided as the time difference or not.
  *  {number} [offsetTime=0] Defines the offset time that gets added to the start time; only considered if controlled is false.
-<<<<<<< HEAD
- * @param {number} [precision=0] The precision on a millisecond basis.
- * @param {boolean} [controlled=false] Defines whether the calculated value is already provided as the time difference or not.
- * @returns {CountdownTimeDelta} Object that includes details about the time difference.
-=======
  *  {boolean} [overtime=false] Defines whether the time delta can go into overtime and become negative or not.
  * @returns Time delta object that includes details about the time difference.
->>>>>>> 21d1dc9e
  */
 export function calcTimeDelta(
   date: Date | string | number,
@@ -150,18 +113,11 @@
       1000
   );
 
-<<<<<<< HEAD
-=======
-  const seconds = Math.abs(total) / 1000;
-
->>>>>>> 21d1dc9e
   return {
-    ...calcTimeUnits(total),
+    ...calcTimeUnits(Math.abs(total)),
     total,
     completed: total <= 0,
   };
-<<<<<<< HEAD
-=======
 }
 
 /**
@@ -196,5 +152,4 @@
     minutes: zeroPad(minutes, zeroPadTimeLength),
     seconds: zeroPad(seconds, zeroPadTimeLength),
   };
->>>>>>> 21d1dc9e
 }