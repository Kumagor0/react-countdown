--- conflicted
+++ resolved
@@ -1,74 +1,7 @@
 import * as React from 'react';
 import * as PropTypes from 'prop-types';
 
-<<<<<<< HEAD
 import CountdownJs, { CountdownProps, CountdownState, CountdownApi } from './CountdownJs';
-=======
-import LegacyCountdown, { CountdownProps as LegacyCountdownProps } from './LegacyCountdown';
-
-import {
-  calcTimeDelta,
-  CountdownTimeDelta,
-  CountdownTimeDeltaFormatted,
-  CountdownTimeDeltaFormatOptions,
-  timeDeltaFormatOptionsDefaults,
-  formatTimeDelta,
-} from './utils';
-
-export interface CountdownProps
-  extends React.Props<Countdown>,
-    CountdownTimeDeltaFormatOptions,
-    Omit<LegacyCountdownProps, 'onComplete'> {
-  readonly date?: Date | number | string;
-  readonly controlled?: boolean;
-  readonly intervalDelay?: number;
-  readonly precision?: number;
-  readonly autoStart?: boolean;
-  readonly overtime?: boolean;
-  readonly className?: string;
-  readonly children?: React.ReactElement<any>;
-  readonly renderer?: CountdownRendererFn;
-  readonly now?: () => number;
-  readonly onMount?: CountdownTimeDeltaFn;
-  readonly onStart?: CountdownTimeDeltaFn;
-  readonly onPause?: CountdownTimeDeltaFn;
-  readonly onStop?: CountdownTimeDeltaFn;
-  readonly onTick?: CountdownTimeDeltaFn;
-  readonly onComplete?: CountdownTimeDeltaFn | LegacyCountdownProps['onComplete'];
-}
-
-export interface CountdownRenderProps extends CountdownTimeDelta {
-  readonly api: CountdownApi;
-  readonly props: CountdownProps;
-  readonly formatted: CountdownTimeDeltaFormatted;
-}
-
-export type CountdownRendererFn = (props: CountdownRenderProps) => React.ReactNode;
-
-export type CountdownTimeDeltaFn = (timeDelta: CountdownTimeDelta) => void;
-
-const enum CountdownStatus {
-  STARTED = 'STARTED',
-  PAUSED = 'PAUSED',
-  STOPPED = 'STOPPED',
-  COMPLETED = 'COMPLETED',
-}
-
-interface CountdownState {
-  readonly timeDelta: CountdownTimeDelta;
-  readonly status: CountdownStatus;
-}
-
-export interface CountdownApi {
-  readonly start: () => void;
-  readonly pause: () => void;
-  readonly stop: () => void;
-  readonly isStarted: () => boolean;
-  readonly isPaused: () => boolean;
-  readonly isStopped: () => boolean;
-  readonly isCompleted: () => boolean;
-}
->>>>>>> 21d1dc9e
 
 /**
  * A customizable countdown component for React.
@@ -104,12 +37,9 @@
     onComplete: PropTypes.func,
   };
 
-<<<<<<< HEAD
   constructor(props: CountdownProps) {
     super(props);
-    this.countdown = new CountdownJs(this.props, (state, callback) =>
-      this.setState(state, callback)
-    );
+    this.countdown = new CountdownJs(props, (state, callback) => this.setState(state, callback));
   }
 
   componentDidMount(): void {
@@ -129,261 +59,14 @@
   }
 
   render(): React.ReactNode {
-    const { children, renderer } = this.props;
+    const { className, overtime, children, renderer } = this.props;
     const renderProps = this.countdown.getRenderProps();
-=======
-  mounted = false;
-  interval: number | undefined;
-  api: CountdownApi | undefined;
-
-  initialTimestamp = this.calcOffsetStartTimestamp();
-  offsetStartTimestamp = this.props.autoStart ? 0 : this.initialTimestamp;
-  offsetTime = 0;
-
-  legacyMode = false;
-  legacyCountdownRef = React.createRef<LegacyCountdown>();
-
-  constructor(props: CountdownProps) {
-    super(props);
-
-    if (props.date) {
-      const timeDelta = this.calcTimeDelta();
-      this.state = {
-        timeDelta,
-        status: timeDelta.completed ? CountdownStatus.COMPLETED : CountdownStatus.STOPPED,
-      };
-    } else {
-      this.legacyMode = true;
-    }
-  }
-
-  componentDidMount(): void {
-    if (this.legacyMode) {
-      return;
-    }
-
-    this.mounted = true;
-    if (this.props.onMount) this.props.onMount(this.calcTimeDelta());
-    if (this.props.autoStart) this.start();
-  }
-
-  componentDidUpdate(prevProps: CountdownProps): void {
-    if (this.legacyMode) {
-      return;
-    }
-
-    if (!this.shallowCompare(this.props, prevProps)) {
-      if (this.props.date !== prevProps.date) {
-        this.initialTimestamp = this.calcOffsetStartTimestamp();
-        this.offsetStartTimestamp = this.initialTimestamp;
-        this.offsetTime = 0;
-      }
-
-      this.setTimeDeltaState(this.calcTimeDelta());
-    }
-  }
-
-  componentWillUnmount(): void {
-    if (this.legacyMode) {
-      return;
-    }
-
-    this.mounted = false;
-    this.clearTimer();
-  }
-
-  tick = (): void => {
-    const timeDelta = this.calcTimeDelta();
-    const callback = timeDelta.completed ? undefined : this.props.onTick;
-    this.setTimeDeltaState(timeDelta, undefined, callback);
-  };
-
-  calcTimeDelta(): CountdownTimeDelta {
-    const { date, now, precision, controlled, overtime } = this.props;
-    return calcTimeDelta(date!, {
-      now,
-      precision,
-      controlled,
-      offsetTime: this.offsetTime,
-      overtime,
-    });
-  }
-
-  calcOffsetStartTimestamp(): number {
-    return Date.now();
-  }
-
-  start = (): void => {
-    if (this.isStarted()) return;
-
-    const prevOffsetStartTimestamp = this.offsetStartTimestamp;
-    this.offsetStartTimestamp = 0;
-    this.offsetTime += prevOffsetStartTimestamp
-      ? this.calcOffsetStartTimestamp() - prevOffsetStartTimestamp
-      : 0;
-
-    const timeDelta = this.calcTimeDelta();
-    this.setTimeDeltaState(timeDelta, CountdownStatus.STARTED, this.props.onStart);
-
-    if (!this.props.controlled && (!timeDelta.completed || this.props.overtime)) {
-      this.clearTimer();
-      this.interval = window.setInterval(this.tick, this.props.intervalDelay);
-    }
-  };
-
-  pause = (): void => {
-    if (this.isPaused()) return;
-
-    this.clearTimer();
-    this.offsetStartTimestamp = this.calcOffsetStartTimestamp();
-    this.setTimeDeltaState(this.state.timeDelta, CountdownStatus.PAUSED, this.props.onPause);
-  };
-
-  stop = (): void => {
-    if (this.isStopped()) return;
-
-    this.clearTimer();
-    this.offsetStartTimestamp = this.calcOffsetStartTimestamp();
-    this.offsetTime = this.offsetStartTimestamp - this.initialTimestamp;
-    this.setTimeDeltaState(this.calcTimeDelta(), CountdownStatus.STOPPED, this.props.onStop);
-  };
-
-  addTime(seconds: number): void {
-    this.legacyCountdownRef.current!.addTime(seconds);
-  }
-
-  clearTimer(): void {
-    window.clearInterval(this.interval);
-  }
-
-  isStarted = (): boolean => {
-    return this.isStatus(CountdownStatus.STARTED);
-  };
-
-  isPaused = (): boolean => {
-    return this.isStatus(CountdownStatus.PAUSED);
-  };
-
-  isStopped = (): boolean => {
-    return this.isStatus(CountdownStatus.STOPPED);
-  };
-
-  isCompleted = (): boolean => {
-    return this.isStatus(CountdownStatus.COMPLETED);
-  };
-
-  isStatus(status: CountdownStatus): boolean {
-    return this.state.status === status;
-  }
-
-  shallowCompare(objA: object, objB: object): boolean {
-    const keysA = Object.keys(objA);
-    return (
-      keysA.length === Object.keys(objB).length &&
-      !keysA.some(keyA => {
-        const valueA = objA[keyA];
-        const valueB = objB[keyA];
-        return (
-          !objB.hasOwnProperty(keyA) ||
-          !(valueA === valueB || (valueA !== valueA && valueB !== valueB)) // NaN !== NaN
-        );
-      })
-    );
-  }
-
-  handleOnComplete = (timeDelta: CountdownTimeDelta): void => {
-    if (this.props.onComplete) this.props.onComplete(timeDelta);
-  };
-
-  setTimeDeltaState(
-    timeDelta: CountdownTimeDelta,
-    status?: CountdownStatus,
-    callback?: (timeDelta: CountdownTimeDelta) => void
-  ): void {
-    if (!this.mounted) return;
-
-    let completedCallback: this['handleOnComplete'] | undefined;
-
-    if (!this.state.timeDelta.completed && timeDelta.completed) {
-      if (!this.props.overtime) this.clearTimer();
-      completedCallback = this.handleOnComplete;
-    }
-
-    const onDone = () => {
-      if (callback) callback(this.state.timeDelta);
-      if (completedCallback) completedCallback(this.state.timeDelta);
-    };
-
-    return this.setState(prevState => {
-      let newStatus = status || prevState.status;
-
-      if (timeDelta.completed && !this.props.overtime) {
-        newStatus = CountdownStatus.COMPLETED;
-      } else if (!status && newStatus === CountdownStatus.COMPLETED) {
-        newStatus = CountdownStatus.STOPPED;
-      }
-
-      return {
-        timeDelta,
-        status: newStatus,
-      };
-    }, onDone);
-  }
-
-  getApi(): CountdownApi {
-    return (this.api = this.api || {
-      start: this.start,
-      pause: this.pause,
-      stop: this.stop,
-      isStarted: this.isStarted,
-      isPaused: this.isPaused,
-      isStopped: this.isStopped,
-      isCompleted: this.isCompleted,
-    });
-  }
-
-  getRenderProps(): CountdownRenderProps {
-    const { daysInHours, zeroPadTime, zeroPadDays } = this.props;
-    const { timeDelta } = this.state;
-    return {
-      ...timeDelta,
-      api: this.getApi(),
-      props: this.props,
-      formatted: formatTimeDelta(timeDelta, {
-        daysInHours,
-        zeroPadTime,
-        zeroPadDays,
-      }),
-    };
-  }
-
-  render(): React.ReactNode {
-    if (this.legacyMode) {
-      const { count, children, onComplete } = this.props;
-      return (
-        <LegacyCountdown
-          ref={this.legacyCountdownRef}
-          count={count}
-          onComplete={onComplete as LegacyCountdownProps['onComplete']}
-        >
-          {children}
-        </LegacyCountdown>
-      );
-    }
-
-    const { className, overtime, children, renderer } = this.props;
-    const renderProps = this.getRenderProps();
->>>>>>> 21d1dc9e
 
     if (renderer) {
       return renderer(renderProps);
     }
 
-<<<<<<< HEAD
-    if (children && renderProps.completed) {
-=======
-    if (children && this.state.timeDelta.completed && !overtime) {
->>>>>>> 21d1dc9e
+    if (children && renderProps.completed && !overtime) {
       return React.cloneElement(children, { countdown: renderProps });
     }
 
